--- conflicted
+++ resolved
@@ -30,7 +30,7 @@
   const localize = useLocalize();
   const { getValues, setValue } = useFormContext<AgentForm>();
   const { data: tools } = useAvailableToolsQuery(endpoint);
-  const { groupedTools } = useAgentPanelContext();
+  const { groupedTools: allGroupedTools, toolsFormKey } = useAgentPanelContext();
   const isAgentTools = isAgentsEndpoint(endpoint);
 
   const {
@@ -71,12 +71,12 @@
 
   const handleInstall = (pluginAction: TPluginAction) => {
     const addFunction = () => {
-      const installedToolIds: string[] = getValues('tools') || [];
+      const installedToolIds: string[] = getValues(toolsFormKey) || [];
       // Add the parent
       installedToolIds.push(pluginAction.pluginKey);
 
       // If this tool is a group, add subtools too
-      const groupObj = groupedTools?.[pluginAction.pluginKey];
+      const groupObj = allGroupedTools?.[pluginAction.pluginKey];
       if (groupObj?.tools && groupObj.tools.length > 0) {
         for (const sub of groupObj.tools) {
           if (!installedToolIds.includes(sub.tool_id)) {
@@ -84,7 +84,7 @@
           }
         }
       }
-      setValue('tools', Array.from(new Set(installedToolIds))); // no duplicates just in case
+      setValue(toolsFormKey, Array.from(new Set(installedToolIds))); // no duplicates just in case
     };
 
     if (!pluginAction.auth) {
@@ -102,7 +102,7 @@
   };
 
   const onRemoveTool = (toolId: string) => {
-    const groupObj = groupedTools?.[toolId];
+    const groupObj = allGroupedTools?.[toolId];
     const toolIdsToRemove = [toolId];
     if (groupObj?.tools && groupObj.tools.length > 0) {
       toolIdsToRemove.push(...groupObj.tools.map((sub) => sub.tool_id));
@@ -114,8 +114,8 @@
         onError: (error: unknown) => handleInstallError(error as TError),
         onSuccess: () => {
           const remainingToolIds =
-            getValues('tools')?.filter((toolId) => !toolIdsToRemove.includes(toolId)) || [];
-          setValue('tools', remainingToolIds);
+            getValues(toolsFormKey)?.filter((toolId) => !toolIdsToRemove.includes(toolId)) || [];
+          setValue(toolsFormKey, remainingToolIds);
         },
       },
     );
@@ -146,7 +146,7 @@
     }
   };
 
-  const filteredTools = Object.values(groupedTools || {}).filter(
+  const filteredTools = Object.values(allGroupedTools || {}).filter(
     (tool: AgentToolType & { tools?: AgentToolType[] }) => {
       // Check if the parent tool matches
       if (tool.metadata?.name?.toLowerCase().includes(searchValue.toLowerCase())) {
@@ -175,13 +175,8 @@
   );
 
   useEffect(() => {
-<<<<<<< HEAD
     if (groupedTools) {
       setMaxPage(Math.ceil(Object.keys(groupedTools).length / itemsPerPage));
-=======
-    if (filteredTools) {
-      setMaxPage(Math.ceil(Object.keys(filteredTools || {}).length / itemsPerPage));
->>>>>>> dd67e463
       if (searchChanged) {
         setCurrentPage(1);
         setSearchChanged(false);
@@ -204,13 +199,8 @@
       {/* Full-screen container to center the panel */}
       <div className="fixed inset-0 flex items-center justify-center p-4">
         <DialogPanel
-<<<<<<< HEAD
-          className="relative w-full transform overflow-hidden rounded-lg bg-surface-secondary text-left shadow-xl transition-all max-sm:h-full sm:mx-7 sm:my-8 sm:max-w-2xl lg:max-w-5xl xl:max-w-7xl"
-          style={{ minHeight: '610px', maxHeight: '90vh' }}
-=======
           className="relative max-h-[90vh] w-full transform overflow-hidden overflow-y-auto rounded-lg bg-surface-secondary text-left shadow-xl transition-all max-sm:h-full sm:mx-7 sm:my-8 sm:max-w-2xl lg:max-w-5xl xl:max-w-7xl"
           style={{ minHeight: '610px' }}
->>>>>>> dd67e463
         >
           <div className="flex items-center justify-between border-b-[1px] border-border-medium px-4 pb-4 pt-5 sm:p-6">
             <div className="flex items-center">
@@ -278,7 +268,6 @@
                 {groupedTools &&
                   Object.entries(groupedTools)
                     .slice((currentPage - 1) * itemsPerPage, currentPage * itemsPerPage)
-<<<<<<< HEAD
                     .map(([serverName, tools]) => (
                       <ToolGroup
                         key={serverName}
@@ -287,15 +276,6 @@
                         isInstalled={(pluginKey) => getValues(toolsFormKey).includes(pluginKey)}
                         onAddTool={onAddTool}
                         onRemoveTool={onRemoveTool}
-=======
-                    .map((tool, index) => (
-                      <ToolItem
-                        key={index}
-                        tool={tool}
-                        isInstalled={getValues('tools')?.includes(tool.tool_id) || false}
-                        onAddTool={() => onAddTool(tool.tool_id)}
-                        onRemoveTool={() => onRemoveTool(tool.tool_id)}
->>>>>>> dd67e463
                       />
                     ))}
               </div>
