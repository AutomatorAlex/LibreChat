const sharp = require('sharp');
const { EModelEndpoint } = require('librechat-data-provider');

/**
 * Resizes an image from a given buffer based on the specified resolution.
 *
 * @param {Buffer} inputBuffer - The buffer of the image to be resized.
 * @param {'low' | 'high' | {percentage?: number, px?: number}} resolution - The resolution to resize the image to.
 *                                      'low' for a maximum of 512x512 resolution,
<<<<<<< HEAD
 *                                      'high' preserves original dimensions (uncapped).
=======
 *                                      'high' for a maximum of 768x2000 resolution,
 *                                      or a custom object with percentage or px values.
>>>>>>> dd67e463
 * @param {EModelEndpoint} endpoint - Identifier for specific endpoint handling
 * @returns {Promise<{buffer: Buffer, width: number, height: number}>} An object containing the resized image buffer and its dimensions.
 * @throws Will throw an error if the resolution parameter is invalid.
 */
async function resizeImageBuffer(inputBuffer, resolution, endpoint) {
  const maxLowRes = 512;

<<<<<<< HEAD
=======
  let customPercent, customPx;
  if (resolution && typeof resolution === 'object') {
    if (typeof resolution.percentage === 'number') {
      customPercent = resolution.percentage;
    } else if (typeof resolution.px === 'number') {
      customPx = resolution.px;
    }
  }

  let newWidth, newHeight;
>>>>>>> dd67e463
  let resizeOptions = { fit: 'inside', withoutEnlargement: true };

  if (customPercent != null || customPx != null) {
    // percentage-based resize
    const metadata = await sharp(inputBuffer).metadata();
    if (customPercent != null) {
      newWidth = Math.round(metadata.width * (customPercent / 100));
      newHeight = Math.round(metadata.height * (customPercent / 100));
    } else {
      // pixel max on both sides
      newWidth = Math.min(metadata.width, customPx);
      newHeight = Math.min(metadata.height, customPx);
    }
    resizeOptions.width = newWidth;
    resizeOptions.height = newHeight;
  } else if (resolution === 'low') {
    resizeOptions.width = maxLowRes;
    resizeOptions.height = maxLowRes;
  } else if (resolution === 'high') {
    // For 'high' resolution, use original dimensions (uncapped)
    const metadata = await sharp(inputBuffer).metadata();
    resizeOptions.width = metadata.width;
    resizeOptions.height = metadata.height;
  } else {
    throw new Error('Invalid resolution parameter');
  }

  const resizedBuffer = await sharp(inputBuffer).rotate().resize(resizeOptions).toBuffer();

  const resizedMetadata = await sharp(resizedBuffer).metadata();
  return {
    buffer: resizedBuffer,
    bytes: resizedMetadata.size,
    width: resizedMetadata.width,
    height: resizedMetadata.height,
  };
}

/**
 * Resizes an image buffer to a specified format and width.
 *
 * @param {Object} options - The options for resizing and converting the image.
 * @param {Buffer} options.inputBuffer - The buffer of the image to be resized.
 * @param {string} options.desiredFormat - The desired output format of the image.
 * @param {number} [options.width=150] - The desired width of the image. Defaults to 150 pixels.
 * @returns {Promise<{ buffer: Buffer, width: number, height: number, bytes: number }>} An object containing the resized image buffer, its size, and dimensions.
 * @throws Will throw an error if the resolution or format parameters are invalid.
 */
async function resizeAndConvert({ inputBuffer, desiredFormat, width = 150 }) {
  const resizedBuffer = await sharp(inputBuffer)
    .resize({ width })
    .toFormat(desiredFormat)
    .toBuffer();
  const resizedMetadata = await sharp(resizedBuffer).metadata();
  return {
    buffer: resizedBuffer,
    width: resizedMetadata.width,
    height: resizedMetadata.height,
    bytes: Buffer.byteLength(resizedBuffer),
  };
}

module.exports = { resizeImageBuffer, resizeAndConvert };<|MERGE_RESOLUTION|>--- conflicted
+++ resolved
@@ -7,12 +7,8 @@
  * @param {Buffer} inputBuffer - The buffer of the image to be resized.
  * @param {'low' | 'high' | {percentage?: number, px?: number}} resolution - The resolution to resize the image to.
  *                                      'low' for a maximum of 512x512 resolution,
-<<<<<<< HEAD
  *                                      'high' preserves original dimensions (uncapped).
-=======
- *                                      'high' for a maximum of 768x2000 resolution,
  *                                      or a custom object with percentage or px values.
->>>>>>> dd67e463
  * @param {EModelEndpoint} endpoint - Identifier for specific endpoint handling
  * @returns {Promise<{buffer: Buffer, width: number, height: number}>} An object containing the resized image buffer and its dimensions.
  * @throws Will throw an error if the resolution parameter is invalid.
@@ -20,8 +16,6 @@
 async function resizeImageBuffer(inputBuffer, resolution, endpoint) {
   const maxLowRes = 512;
 
-<<<<<<< HEAD
-=======
   let customPercent, customPx;
   if (resolution && typeof resolution === 'object') {
     if (typeof resolution.percentage === 'number') {
@@ -32,7 +26,6 @@
   }
 
   let newWidth, newHeight;
->>>>>>> dd67e463
   let resizeOptions = { fit: 'inside', withoutEnlargement: true };
 
   if (customPercent != null || customPx != null) {
