--- conflicted
+++ resolved
@@ -141,16 +141,11 @@
     let derivedSignal = null;
 
     try {
-<<<<<<< HEAD
-      const derivedSignal = config?.signal ? AbortSignal.any([config.signal]) : undefined;
-      logger.debug(`[MCP][${serverName}][${toolName}] toolArguments before callTool: ${JSON.stringify(toolArguments)}, type of thoughtNumber: ${typeof toolArguments?.thoughtNumber}`);
-      const mcpManager = getMCPManager(config?.configurable?.user_id);
-=======
       const flowsCache = getLogStores(CacheKeys.FLOWS);
       const flowManager = getFlowStateManager(flowsCache);
       derivedSignal = config?.signal ? AbortSignal.any([config.signal]) : undefined;
+      logger.debug(`[MCP][${serverName}][${toolName}] toolArguments before callTool: ${JSON.stringify(toolArguments)}, type of thoughtNumber: ${typeof toolArguments?.thoughtNumber}`);
       const mcpManager = getMCPManager(userId);
->>>>>>> dd67e463
       const provider = (config?.metadata?.provider || _provider)?.toLowerCase();
 
       const { args: _args, stepId, ...toolCall } = config.toolCall ?? {};
