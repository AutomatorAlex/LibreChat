--- conflicted
+++ resolved
@@ -1,12 +1,8 @@
 const { logger } = require('@librechat/data-schemas');
 const { errorsToString } = require('librechat-data-provider');
 const { Strategy: PassportLocalStrategy } = require('passport-local');
-<<<<<<< HEAD
 const { findUser, comparePassword, updateUser, hashPassword } = require('~/models');
-=======
->>>>>>> dd67e463
 const { isEnabled, checkEmailConfig } = require('~/server/utils');
-const { findUser, comparePassword, updateUser } = require('~/models');
 const { loginSchema } = require('./validators');
 
 // Unix timestamp for 2024-06-07 15:20:18 Eastern Time
